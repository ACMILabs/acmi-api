# ACMI collection API

A public API for ACMI's collection data - [api.acmi.net.au](https://api.acmi.net.au)

![ACMI API CI](https://github.com/ACMILabs/acmi-api/workflows/ACMI%20API%20CI/badge.svg)

Documentation can be found here: https://kb.acmi.net.au/display/OPS/XOS+Public+API

## Archive

### JSON metadata

This repository contains a full archive of ACMI collection `JSON` data files.

Find them at: `/app/json/`

<<<<<<< HEAD
Image and video assets will be found in the public S3 bucket when we have arranged suitable licenses with our partners: `s3://acmi-public-api`

### TMDB and IGDB images

Works that were imported from [TMDB](https://www.themoviedb.org) or [IGDB](https://www.igdb.com) have their source saved in the field `source` and their originating ID saved in the field `source_identifier`. This allows you to use the [TMDB API](https://developers.themoviedb.org) or [IGDB API](https://www.igdb.com/api) to retrieve images for these Works.
=======
### TSV spreadsheet

This repository contains a full archive of ACMI collection metadata in TSV (tab separated values) format.

Find them at: `/app/tsv/`

### Assets

Image and video assets can be found in the public S3 bucket: `s3://acmi-public-api`
>>>>>>> 9327057d

## Licences

* Software: [Mozilla Public License Version 2.0](https://www.mozilla.org/en-US/MPL/2.0/)
* Collection metadata in `/app/json/`: [Creative Commons CC0](https://creativecommons.org/share-your-work/public-domain/cc0/)
* Images: coming soon...
* Videos: coming soon...

## API server

This API server exposes the following routes:

* `/` - a list of API routes
* `/search/` - a search engine for the ACMI API
* `/works/` - a list of all public ACMI Work records
* `/works/<id>/` - an individual ACMI Work record

## Updating

This repository includes a cron job to update itself automatically each night. The job runs the updater script `/scripts/update-api.sh`, which runs:

* `python -u -m app.api` - pulls changes from the XOS API
* `git add app/json` and `git commit` - adds changes in a commit
* `git push` - merges changes back into the `main` branch and pushes
* This push to `main` causes a GitHub Action to deploy onto our Staging API infrastructure
* After updating from XOS, the search index is updated

## Search

Search is handled by Elasticsearch.

### Production

In production we're using [Elastic Cloud](https://www.elastic.co/cloud/) for our search.

The search index is updated every time the API update runs.

To update it manually, run:

* Add Elastic Cloud credentials `ELASTICSEARCH_CLOUD_ID` and `ELASTICSEARCH_API_KEY` to your `config.env`
* Start only the API container: `cd development` and `docker-compose -f docker-compose-base.yml up --build`
* Connect to a Python shell: `docker exec -it api python`
* Inside that shell run: `from app.api import Search` and `Search().update_index('works')`
* The production search will now be indexed: http://localhost:8081/search/

### Development

To update the development search index locally:

* Add `UPDATE_SEARCH=true` and `DEBUG=true` to your `config.env`
* Run `cd development` and `docker-compose up --build`
* The search will now be indexed at: http://localhost:8081/search/
* You can see the Elasticsearch files: `/elasticsearch_data/`

## Development

To run the Flask development server:

* Copy `config.tmpl.env` to `config.env`
* Add `DEBUG=true` to your `config.env`
* Run `cd development` and `docker-compose up --build`
* Visit: http://localhost:8081

To update Works `json` files modified in the last day from XOS:

* Add `UPDATE_WORKS=true` and `DEBUG=true` to your `config.env`
* Run `cd development` and `docker-compose up --build`
* Works appear in `/app/json/`

To update **ALL** Works from XOS:

* Add `ALL_WORKS=true` and `UPDATE_WORKS=true` and `DEBUG=true` to your `config.env`
* Run `cd development` and `docker-compose up --build`

To run the gunicorn server:

* Set `DEBUG=false` in your `config.env`
* Run `cd development` and `docker-compose up --build`
* Visit: http://localhost:8081

## Tests

To run linting and tests:

* Run `cd development` and `docker-compose up --build`
* In another terminal tab run `docker exec -it api make linttest`

To run a speed test against `ACMI_API_ENDPOINT` (defaults to https://api.acmi.net.au):

* Run `cd development` and `docker-compose up --build`
* In another terminal tab run `docker exec -it api make speed`

To run a load test against https://api.acmi.net.au `/`, `/works/` and `/works/<ID>`:

* Modify the `load_test.js` file if needed
* Run `cd development` and `docker-compose up --build`
* In another terminal tab run `docker exec -it api make load`

## Architecture

**Flask app**

* Gets public XOS API `json` files
* Replaces signed S3 asset links with public S3 bucket links
* Puts assets into the public S3 bucket `s3://acmi-public-api`
* Updates from XOS nightly, auto-deploying to the Staging API<|MERGE_RESOLUTION|>--- conflicted
+++ resolved
@@ -14,13 +14,6 @@
 
 Find them at: `/app/json/`
 
-<<<<<<< HEAD
-Image and video assets will be found in the public S3 bucket when we have arranged suitable licenses with our partners: `s3://acmi-public-api`
-
-### TMDB and IGDB images
-
-Works that were imported from [TMDB](https://www.themoviedb.org) or [IGDB](https://www.igdb.com) have their source saved in the field `source` and their originating ID saved in the field `source_identifier`. This allows you to use the [TMDB API](https://developers.themoviedb.org) or [IGDB API](https://www.igdb.com/api) to retrieve images for these Works.
-=======
 ### TSV spreadsheet
 
 This repository contains a full archive of ACMI collection metadata in TSV (tab separated values) format.
@@ -29,8 +22,11 @@
 
 ### Assets
 
-Image and video assets can be found in the public S3 bucket: `s3://acmi-public-api`
->>>>>>> 9327057d
+Image and video assets will be found in the public S3 bucket when we have arranged suitable licenses with our partners: `s3://acmi-public-api`
+
+### TMDB and IGDB images
+
+Works that were imported from [TMDB](https://www.themoviedb.org) or [IGDB](https://www.igdb.com) have their source saved in the field `source` and their originating ID saved in the field `source_identifier`. This allows you to use the [TMDB API](https://developers.themoviedb.org) or [IGDB API](https://www.igdb.com/api) to retrieve images for these Works.
 
 ## Licences
 
